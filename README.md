# ecspresso

ecspresso is a deployment tool for Amazon ECS.

(pronounced same as "espresso")

## Documents

[ecspresso handbook](https://zenn.dev/fujiwara/books/ecspresso-handbook) (Japanese)

[ecspresso Advent Calendar 2020](https://adventar.org/calendars/5916) (Japanese)

[Differences of v1 between v2](docs/v1-v2.md).

## Install

### Homebrew (macOS and Linux)

```console
$ brew install kayac/tap/ecspresso
```

### Binary packages

[Releases](https://github.com/kayac/ecspresso/releases)

### CircleCI Orbs

https://circleci.com/orbs/registry/orb/fujiwara/ecspresso

```yaml
version: 2.1
orbs:
  ecspresso: fujiwara/ecspresso@2.0.0
jobs:
  install:
    steps:
      - checkout
      - ecspresso/install:
          version: v2.0.0 # or latest
      - run:
          command: |
            ecspresso version
```

 `version: latest` installs different versions of ecspresso for each Orb version.
- fujiwara/ecspresso@0.0.15
  - The latest release version (v2 or later)
- fujiwara/ecspresso@1.0.0
  - The latest version of v1.x
- fujiwara/ecspresso@2.0.0
  - The latest version of v2.x

### GitHub Actions

Action kayac/ecspresso@v1 installs ecspresso binary for Linux into /usr/local/bin. This action runs install only.

```yml
jobs:
  deploy:
    runs-on: ubuntu-latest
    steps:
      - uses: actions/checkout@v3
      - uses: kayac/ecspresso@v2
        with:
          version: v2.0.0 # or latest
      - run: |
          ecspresso deploy --config ecspresso.yml
```

Pass the parameter "latest" to use the latest version of ecspresso.

```yaml
      - uses: kayac/ecspresso@v1
        with:
          version: latest
```

 `version: latest` installs different versions of ecspresso for each Action version.
- kayac/ecspresso@v1
  - The latest version of v1.x
- kayac/ecspresso@v2
  - The latest version (v1.99 or later) that includes prerelease version.
  - After v2.0.0 is released, This behavior will be changed to install stable versions only.

## Usage

```
Usage: ecspresso <command>

Flags:
  -h, --help                      Show context-sensitive help.
      --envfile=ENVFILE,...       environment files
      --debug                     enable debug log
      --ext-str=KEY=VALUE;...     external string values for Jsonnet
      --ext-code=KEY=VALUE;...    external code values for Jsonnet
      --config="ecspresso.yml"    config file
      --option=OPTION

Commands:
  appspec
    output AppSpec YAML for CodeDeploy to STDOUT

  delete
    delete service

  deploy
    deploy service

  deregister
    deregister task definition

  diff
    show diff between task definition, service definition with current running
    service and task definition

  exec
    execute command on task

  init --service=SERVICE
    create configuration files from existing ECS service

  refresh
    refresh service. equivalent to deploy --skip-task-definition
    --force-new-deployment --no-update-service

  register
    register task definition

  render <targets>
    render config, service definition or task definition file to STDOUT

  revisions
    show revisions of task definitions

  rollback
    rollback service

  run
    run task

  scale
    scale service. equivalent to deploy --skip-task-definition
    --no-update-service

  status
    show status of service

  tasks
    list tasks that are in a service or having the same family

  verify
    verify resources in configurations

  wait
    wait until service stable

  version
    show version
```

For more options for sub-commands, See `ecspresso sub-command --help`.

## Quick Start

ecspresso can easily manage your existing/running ECS service by codes.

Try `ecspresso init` for your ECS service with option `--region`, `--cluster` and `--service`.

```console
$ ecspresso init --region ap-northeast-1 --cluster default --service myservice --config ecspresso.yml
2019/10/12 01:31:48 myservice/default save service definition to ecs-service-def.json
2019/10/12 01:31:48 myservice/default save task definition to ecs-task-def.json
2019/10/12 01:31:48 myservice/default save config to ecspresso.yml
```

Let me see the generated files ecspresso.yml, ecs-service-def.json, and ecs-task-def.json.

And then, you already can deploy the service by ecspresso!

```console
$ ecspresso deploy --config ecspresso.yml
```

## Configuration file

A configuration file of ecspresso (YAML or JSON, or Jsonnet format).

```yaml
region: ap-northeast-1 # or AWS_REGION environment variable
cluster: default
service: myservice
task_definition: taskdef.json
timeout: 5m # default 10m
```

`ecspresso deploy` works as below.

- Register a new task definition from `task-definition` file (JSON or Jsonnet).
  - Replace ```{{ env `FOO` `bar` }}``` syntax in the JSON file to environment variable "FOO".
    - If "FOO" is not defined, replaced by "bar"
  - Replace ```{{ must_env `FOO` }}``` syntax in the JSON file to environment variable "FOO".
    - If "FOO" is not defined, abort immediately.
- Update service tasks by the `service_definition` file (JSON or Jsonnet).
- Wait for the service to be stable.

Configuration files and task/service definition files are read by [go-config](https://github.com/kayac/go-config). go-config has template functions `env`, `must_env` and `json_escape`.

## Example of deployment

### Rolling deployment

```console
$ ecspresso deploy --config ecspresso.yml
2017/11/09 23:20:13 myService/default Starting deploy
Service: myService
Cluster: default
TaskDefinition: myService:3
Deployments:
    PRIMARY myService:3 desired:1 pending:0 running:1
Events:
2017/11/09 23:20:13 myService/default Creating a new task definition by myTask.json
2017/11/09 23:20:13 myService/default Registering a new task definition...
2017/11/09 23:20:13 myService/default Task definition is registered myService:4
2017/11/09 23:20:13 myService/default Updating service...
2017/11/09 23:20:13 myService/default Waiting for service stable...(it will take a few minutes)
2017/11/09 23:23:23 myService/default  PRIMARY myService:4 desired:1 pending:0 running:1
2017/11/09 23:23:29 myService/default Service is stable now. Completed!
```

### Blue/Green deployment (with AWS CodeDeploy)

`ecspresso deploy` can deploy service having CODE_DEPLOY deployment controller. See ecs-service-def.json below.

```json
{
  "deploymentController": {
    "type": "CODE_DEPLOY"
  },
  // ...
}
```

ecspresso doesn't create and modify any resources about CodeDeploy. You must create an application and a deployment group for your ECS service on CodeDeploy in the other way.

ecspresso finds a CodeDeploy deployment setting for the ECS service automatically.
But, if you have too many CodeDeploy applications, API calls of that finding process may cause throttling.

In this case, you may specify CodeDeploy application_name and deployment_group_name in a config file.

```yaml
# ecspresso.yml
codedeploy:
  application_name: myapp
  deployment_group_name: mydeployment
```

`ecspresso deploy` creates a new deployment for CodeDeploy, and it continues on CodeDeploy.

```console
$ ecspresso deploy --config ecspresso.yml --rollback-events DEPLOYMENT_FAILURE
2019/10/15 22:47:07 myService/default Starting deploy
Service: myService
Cluster: default
TaskDefinition: myService:5
TaskSets:
   PRIMARY myService:5 desired:1 pending:0 running:1
Events:
2019/10/15 22:47:08 myService/default Creating a new task definition by ecs-task-def.json
2019/10/15 22:47:08 myService/default Registering a new task definition...
2019/10/15 22:47:08 myService/default Task definition is registered myService:6
2019/10/15 22:47:08 myService/default desired count: 1
2019/10/15 22:47:09 myService/default Deployment d-XXXXXXXXX is created on CodeDeploy
2019/10/15 22:47:09 myService/default https://ap-northeast-1.console.aws.amazon.com/codesuite/codedeploy/deployments/d-XXXXXXXXX?region=ap-northeast-1
```

CodeDeploy appspec hooks can be defined in a config file. ecspresso creates `Resources` and `version` elements in appspec on deploy automatically.

```yaml
cluster: default
service: test
service_definition: ecs-service-def.json
task_definition: ecs-task-def.json
appspec:
  Hooks:
    - BeforeInstall: "LambdaFunctionToValidateBeforeInstall"
    - AfterInstall: "LambdaFunctionToValidateAfterTraffic"
    - AfterAllowTestTraffic: "LambdaFunctionToValidateAfterTestTrafficStarts"
    - BeforeAllowTraffic: "LambdaFunctionToValidateBeforeAllowingProductionTraffic"
    - AfterAllowTraffic: "LambdaFunctionToValidateAfterAllowingProductionTraffic"
```

## Scale out/in

To change a desired count of the service, specify `scale --tasks`.

```console
$ ecspresso scale --config ecspresso.yml --tasks 10
```

`scale` command is equivalent to `deploy --skip-task-definition --no-update-service`.

## Example of deploy

escpresso can deploy a service by `service_definition` JSON file and `task_definition`.

```console
$ ecspresso create --config ecspresso.yml
...
```

```yaml
# ecspresso.yml
service_definition: service.json
```

example of service.json below.

```json
{
  "role": "ecsServiceRole",
  "desiredCount": 2,
  "loadBalancers": [
    {
      "containerName": "myLoadbalancer",
      "containerPort": 80,
      "targetGroupArn": "arn:aws:elasticloadbalancing:[region]:[account-id]:targetgroup/{target-name}/201ae83c14de522d"
    }
  ]
}
```

Keys are in the same format as `aws ecs describe-services` output.

- deploymentConfiguration
- launchType
- loadBalancers
- networkConfiguration
- placementConstraint
- placementStrategy
- role
- etc.

## Example of run task

```console
$ ecspresso run --config ecspresso.yml --task-def=db-migrate.json
```

When `--task-def` is not set, use a task definition included in a service.

Other options for RunTask API are set by service attributes(CapacityProviderStrategy, LaunchType, PlacementConstraints, PlacementStrategy and PlatformVersion).

# Notes

## Use Jsonnet instead of JSON

ecspresso v1.7 or later can use [Jsonnet](https://jsonnet.org/) file format for service and task definition.

v2.0 or later can use Jsonnet for configuration file too.

If the file extension is .jsonnet, ecspresso will process Jsonnet first, convert it to JSON, and then load it.

```jsonnet
{
  cluser: 'default',
  service: 'myservice',
  service_definition: 'ecs-service-def.jsonnet',
  task_definition: 'ecs-task-def.jsonnet',
}
```

ecspresso includes [github.com/google/go-jsonnet](https://github.com/google/go-jsonnet) as a library, we don't need the jsonnet command.

`--ext-str` and `--ext-code` flag sets [Jsonnet External Variables](https://jsonnet.org/ref/stdlib.html#ext_vars).

```console
$ ecspresso --ext-str Foo=foo --ext-code "Bar=1+1" ...
```

```jsonnet
{
  foo: std.extVar('Foo'), // = "foo"
  bar: std.extVar('Bar'), // = 2
}
```

## Deploy to Fargate

If you want to deploy services to Fargate, task definitions and service definitions require some settings.

For task definitions,

- requiresCompatibilities (required "FARGATE")
- networkMode (required "awsvpc")
- cpu (required)
- memory (required)
- executionRoleArn (optional)

```json
{
  "taskDefinition": {
    "networkMode": "awsvpc",
    "requiresCompatibilities": [
      "FARGATE"
    ],
    "cpu": "1024",
    "memory": "2048",
    // ...
}
```

For service-definition,

- launchType (required "FARGATE")
- networkConfiguration (required "awsvpcConfiguration")

```json5
{
  "launchType": "FARGATE",
  "networkConfiguration": {
    "awsvpcConfiguration": {
      "subnets": [
        "subnet-aaaaaaaa",
        "subnet-bbbbbbbb"
      ],
      "securityGroups": [
        "sg-11111111"
      ],
      "assignPublicIp": "ENABLED"
    }
  },
  // ...
}
```

## Fargate Spot support

1. Set capacityProviders and defaultCapacityProviderStrategy to ECS cluster.
1. If you hope to migrate existing service to use Fargate Spot, define capacityProviderStrategy into service definition as below. `ecspresso deploy --update-service` applies the settings to the service.

```json
{
  "capacityProviderStrategy": [
    {
      "base": 1,
      "capacityProvider": "FARGATE",
      "weight": 1
    },
    {
      "base": 0,
      "capacityProvider": "FARGATE_SPOT",
      "weight": 1
    }
  ],
  // ...
```

## How to check diff and verify service/task definitions before deploy.

ecspresso supports `diff` and `verify` subcommands.

### diff

Shows differences between local task/service definitions and remote (on ECS) definitions.

```diff
$ ecspresso diff
--- arn:aws:ecs:ap-northeast-1:123456789012:service/ecspresso-test/nginx-local
+++ ecs-service-def.json
@@ -38,5 +38,5 @@
   },
   "placementConstraints": [],
   "placementStrategy": [],
-  "platformVersion": "1.3.0"
+  "platformVersion": "LATEST"
 }
 
--- arn:aws:ecs:ap-northeast-1:123456789012:task-definition/ecspresso-test:202
+++ ecs-task-def.json
@@ -1,6 +1,10 @@
 {
   "containerDefinitions": [
     {
       "cpu": 0,
       "environment": [],
       "essential": true,
-      "image": "nginx:latest",
+      "image": "nginx:alpine",
       "logConfiguration": {
         "logDriver": "awslogs",
         "options": {
```

### verify

Verify resources related with service/task definitions.

For example,
- An ECS cluster exists.
- The target groups in service definitions match the container name and port defined in the definitions.
- A task role and a task execution role exist and can be assumed by ecs-tasks.amazonaws.com.
- Container images exist at the URL defined in task definitions. (Checks only for ECR or DockerHub public images.)
- Secrets in task definitions exist and be readable.
- Can create log streams, can put messages to the streams in specified CloudWatch log groups.

ecspresso verify tries to assume the task execution role defined in task definitions to verify these items. If failed to assume the role, it continues to verify with the current sessions.

```console
$ ecspresso verify
2020/12/08 11:43:10 nginx-local/ecspresso-test Starting verify
  TaskDefinition
    ExecutionRole[arn:aws:iam::123456789012:role/ecsTaskRole]
    --> [OK]
    TaskRole[arn:aws:iam::123456789012:role/ecsTaskRole]
    --> [OK]
    ContainerDefinition[nginx]
      Image[nginx:alpine]
      --> [OK]
      LogConfiguration[awslogs]
      --> [OK]
    --> [OK]
  --> [OK]
  ServiceDefinition
  --> [OK]
  Cluster
  --> [OK]
2020/12/08 11:43:14 nginx-local/ecspresso-test Verify OK!
```

### tasks

task command lists tasks run by a service or having the same family to a task definition.

```
Flags:
      --id=                       task ID
      --output=table              output format
      --find=false                find a task from tasks list and dump it as JSON
      --stop=false                stop the task
      --force=false               stop the task without confirmation
      --trace=false               trace the task
```

When `--find` option is set, you can select a task in a list of tasks and show the task as JSON.

`ECSPRESSO_FILTER_COMMAND` environment variable can define a command to filter tasks. For example [peco](https://github.com/peco/peco), [fzf](https://github.com/junegunn/fzf) and etc.

```console
$ ECSPRESSO_FILTER_COMMAND=peco ecspresso tasks --find
```

When `--stop` option is set, you can select a task in a list of tasks and stop the task.

### exec

exec command executes a command on task.

[session-manager-plugin](https://docs.aws.amazon.com/systems-manager/latest/userguide/session-manager-working-with-install-plugin.html) is required in PATH.

```
Flags:
      --id=                       task ID
      --command=sh                command to execute
      --container=                container name
      --port-forward=false        enable port forward
      --local-port=0              local port number
      --port=0                    remote port number (required for --port-forward)
      --host=                     remote host (required for --port-forward)
```

If `--id` is not set, the command shows a list of tasks to select a task to execute.

<<<<<<< HEAD
=======
`ECSPRESSO_FILTER_COMMAND` environment variable works the same as tasks command.

>>>>>>> 374dece6
See also the official document [Using Amazon ECS Exec for debugging](https://docs.aws.amazon.com/AmazonECS/latest/developerguide/ecs-exec.html).

### port forwarding

`ecspresso exec --port-forward` forwards local port to ECS tasks port.

```
$ ecspresso exec --port-forward --port 80 --local-port 8080
...
```

If `--id` is not set, the command shows a list of tasks to select a task to forward port.

When `--local-port` is not specified, use the ephemeral port for local port.

### suspend / resume application auto scaling

`ecspresso deploy` and `scale` can suspend / resume application auto scaling.

`--suspend-auto-scaling` sets suspended state true.
`--resume-auto-scaling` sets suspended state false.

When you want to change the suspended state simply, try `ecspresso scale --suspend-auto-scaling` or `ecspresso scale --resume-auto-scaling`. That operation will change suspended state only.

# Plugins

## tfstate

tfstate plugin introduces a template function `tfstate`.

ecspresso.yml
```yaml
region: ap-northeast-1
cluster: default
service: test
service_definition: ecs-service-def.json
task_definition: ecs-task-def.json
plugins:
  - name: tfstate
    config:
      path: terraform.tfstate    # path to tfstate file
      # or url: s3://my-bucket/terraform.tfstate
```

ecs-service-def.json
```json
{
  "networkConfiguration": {
    "awsvpcConfiguration": {
      "subnets": [
        "{{ tfstatef `aws_subnet.private['%s'].id` `az-a` }}"
      ],
      "securityGroups": [
        "{{ tfstate `data.aws_security_group.default.id` }}"
      ]
    }
  }
}
```

`{{ tfstate "resource_type.resource_name.attr" }}` will expand to an attribute value of the resource in tfstate.

`{{ tfstatef "resource_type.resource_name['%s'].attr" "index" }}` is similar to `{{ tfstatef "resource_type.resource_name['index'].attr" }}`. This function is useful to build a resource address with environment variables.

```
{{ tfstatef `aws_subnet.ecs['%s'].id` (must_env `SERVICE`) }}
```

### Multiple tfstate support

`func_prefix` adds a prefix to template function names for each plugin configuration.

```yaml
# ecspresso.yml
plugins:
   - name: tfstate
     config:
       url: s3://tfstate/first.tfstate
     func_prefix: first_
   - name: tfstate
     config:
       url: s3://tfstate/second.tfstate
     func_prefix: second_
```

So in templates, functions are called with prefixes.

```json
[
  "{{ first_tfstate `aws_s3_bucket.main.arn` }}",
  "{{ second_tfstate `aws_s3_bucket.main.arn` }}"
]
``

## CloudFormation

cloudformation plugin introduces template functions `cfn_output` and `cfn_export`.

An example of CloudFormation stack template defines Outputs and Exports.

```yaml
# StackName: ECS-ecspresso
Outputs:
  SubnetAz1:
    Value: !Ref PublicSubnetAz1
  SubnetAz2:
    Value: !Ref PublicSubnetAz2
  EcsSecurityGroupId:
    Value: !Ref EcsSecurityGroup
    Export:
      Name: !Sub ${AWS::StackName}-EcsSecurityGroupId
```

Load cloudformation plugin in a config file.

ecspresso.yml
```yaml
# ...
plugins:
  - name: cloudformation
```

`cfn_output StackName OutputKey` lookups OutputValue of OutputKey in the StackName.
`cfn_export ExportName` lookups exported value by name.

ecs-service-def.json
```json
{
  "networkConfiguration": {
    "awsvpcConfiguration": {
      "subnets": [
        "{{ cfn_output `ECS-ecspresso` `SubnetAz1` }}",
        "{{ cfn_output `ECS-ecspresso` `SubnetAz2` }}"
      ],
      "securityGroups": [
        "{{ cfn_export `ECS-ecspresso-EcsSecurityGroupId` }}"
      ]
    }
  }
}
```

# LICENCE

MIT

# Author

KAYAC Inc.<|MERGE_RESOLUTION|>--- conflicted
+++ resolved
@@ -571,11 +571,8 @@
 
 If `--id` is not set, the command shows a list of tasks to select a task to execute.
 
-<<<<<<< HEAD
-=======
 `ECSPRESSO_FILTER_COMMAND` environment variable works the same as tasks command.
 
->>>>>>> 374dece6
 See also the official document [Using Amazon ECS Exec for debugging](https://docs.aws.amazon.com/AmazonECS/latest/developerguide/ecs-exec.html).
 
 ### port forwarding
