--- conflicted
+++ resolved
@@ -525,16 +525,10 @@
 service_definition: ecs-service-def.json
 task_definition: ecs-task-def.json
 plugins:
-<<<<<<< HEAD
-- name: tfstate
-  config:
-    path: terraform.tfstate    # path to tfstate file
-    # or url: s3://my-bucket/terraform.tfstate
-=======
   - name: tfstate
     config:
       path: terraform.tfstate    # path to tfstate file
->>>>>>> 414abf2d
+      # or url: s3://my-bucket/terraform.tfstate
 ```
 
 ecs-service-def.json
