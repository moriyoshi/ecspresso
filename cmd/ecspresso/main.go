--- conflicted
+++ resolved
@@ -118,13 +118,8 @@
 		c.ServiceDefinitionPath = *initOption.ServiceDefinitionPath
 		initOption.ConfigFilePath = conf
 	} else {
-<<<<<<< HEAD
 		if err := c.Load(*conf); err != nil {
-			log.Println("Cloud not load config file", *conf, err)
-=======
-		if err := config.LoadWithEnv(c, *conf); err != nil {
-			log.Println("Could not load config file", conf, err)
->>>>>>> a89e30d1
+			log.Println("Could not load config file", *conf, err)
 			kingpin.Usage()
 			return 1
 		}
